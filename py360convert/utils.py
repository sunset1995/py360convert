import numpy as np
from numpy.typing import NDArray
from scipy.ndimage import map_coordinates


def xyzcube(face_w):
<<<<<<< HEAD
    '''
    Return the xyz cordinates of the unit cube in [F R B L U D] format.

    Parameters:

        face_w: int 
            Specify the length of each face of the cubemap.

    Returns:

        out: ndarray
            An array object with dimension (face_w, face_w * 6, 3)
            which store the each face of numalized cube coordinates. 
            The cube is centered at the origin so that each face k 
            in out has range [-0.5, 0.5] x [-0.5, 0.5].

    '''
=======
    """
    Return the xyz coordinates of the unit cube in [F R B L U D] format.
    """
>>>>>>> cc2b90df
    out = np.zeros((face_w, face_w * 6, 3), np.float32)
    rng = np.linspace(-0.5, 0.5, num=face_w, dtype=np.float32)
    grid = np.stack(np.meshgrid(rng, -rng), -1)

    # Front face (z = 0.5)
    out[:, 0 * face_w : 1 * face_w, [0, 1]] = grid
    out[:, 0 * face_w : 1 * face_w, 2] = 0.5

    # Right face (x = 0.5)
    out[:, 1 * face_w : 2 * face_w, [2, 1]] = grid
    out[:, 1 * face_w : 2 * face_w, 0] = 0.5

    # Back face (z = -0.5)
    out[:, 2 * face_w : 3 * face_w, [0, 1]] = grid
    out[:, 2 * face_w : 3 * face_w, 2] = -0.5

    # Left face (x = -0.5)
    out[:, 3 * face_w : 4 * face_w, [2, 1]] = grid
    out[:, 3 * face_w : 4 * face_w, 0] = -0.5

    # Up face (y = 0.5)
    out[:, 4 * face_w : 5 * face_w, [0, 2]] = grid
    out[:, 4 * face_w : 5 * face_w, 1] = 0.5

    # Down face (y = -0.5)
    out[:, 5 * face_w : 6 * face_w, [0, 2]] = grid
    out[:, 5 * face_w : 6 * face_w, 1] = -0.5

    return out


def equirect_uvgrid(h, w):
    u = np.linspace(-np.pi, np.pi, num=w, dtype=np.float32)
    v = np.linspace(np.pi, -np.pi, num=h, dtype=np.float32) / 2

    return np.stack(np.meshgrid(u, v), axis=-1)


def equirect_facetype(h, w):
    """
    0F 1R 2B 3L 4U 5D
    """
    tp = np.roll(np.arange(4).repeat(w // 4)[None, :].repeat(h, 0), 3 * w // 8, 1)

    # Prepare ceil mask
    mask = np.zeros((h, w // 4), np.bool_)
    idx = np.linspace(-np.pi, np.pi, w // 4) / 4
    idx = h // 2 - np.round(np.arctan(np.cos(idx)) * h / np.pi).astype(int)
    for i, j in enumerate(idx):
        mask[:j, i] = 1
    mask = np.roll(np.concatenate([mask] * 4, 1), 3 * w // 8, 1)

    tp[mask] = 4
    tp[np.flip(mask, 0)] = 5

    return tp.astype(np.int32)


def xyzpers(h_fov, v_fov, u, v, out_hw, in_rot):
    out = np.ones((*out_hw, 3), np.float32)

    x_max = np.tan(h_fov / 2)
    y_max = np.tan(v_fov / 2)
    x_rng = np.linspace(-x_max, x_max, num=out_hw[1], dtype=np.float32)
    y_rng = np.linspace(-y_max, y_max, num=out_hw[0], dtype=np.float32)
    out[..., :2] = np.stack(np.meshgrid(x_rng, -y_rng), -1)
    Rx = rotation_matrix(v, [1, 0, 0])
    Ry = rotation_matrix(u, [0, 1, 0])
    Ri = rotation_matrix(in_rot, np.array([0, 0, 1.0]).dot(Rx).dot(Ry))

    return out.dot(Rx).dot(Ry).dot(Ri)


def xyz2uv(xyz):
<<<<<<< HEAD
    '''
    
    Transform cartesian (x,y,z) to spherical(r, u, v), and only
    out put (u, v).

    Parameters:
        xyz: ndarray 
            An array object in shape of [..., 3].

    Returns:
        out: ndarray
            An array object in shape of [..., 2], 
            any point i of this array is in [-pi, pi].

    Notes:
        In this project, e2c calls utils.xyz2uv(xyz) where
            xyz is in [-0.5, 0.5] x [-0.5, 0.5] x [-0.5, 0.5] 
        so 
            u is in [-pi, pi] 
            v is in [-pi/2, pi/2]
        so 
            any point i of output array is in [-pi, pi] x [-pi/2, pi/2].


    '''
=======
    """
    xyz: ndarray in shape of [..., 3]
    """
>>>>>>> cc2b90df
    x, y, z = np.split(xyz, 3, axis=-1)
    u = np.arctan2(x, z)
    c = np.sqrt(x**2 + z**2)
    v = np.arctan2(y, c)

    out = np.concatenate([u, v], axis=-1)

    return out


def uv2unitxyz(uv):
    u, v = np.split(uv, 2, axis=-1)
    y = np.sin(v)
    c = np.cos(v)
    x = c * np.sin(u)
    z = c * np.cos(u)

    return np.concatenate([x, y, z], axis=-1)


def uv2coor(uv, h, w):
<<<<<<< HEAD
    '''
    
    Transform spherical(r, u, v) into equirectangular(x, y)
    with height h and width w. Assume that u has range 2pi and
    v has range pi. Notice that the coordinate of the equirectangular 
    is from (0.5, 0.5) to (h-0.5, w-0.5).

    Parameters:
        uv: ndarray 
            An array object in shape of [..., 2].
        h: int
            Height of the equirectangular image.
        w: int
            Width of the equirectangular image.

    Returns:
        out: ndarray
            An array object in shape of [..., 2].

    Notes:
        In this project, e2c calls utils.uv2coor(uv, h, w) where
            uv is in [-pi, pi] x [-pi/2, pi/2]
        so 
            coor_x is in [-0.5, w-0.5]
            coor_y is in [-0.5, h-0.5]          

    '''
=======
    """
    uv: ndarray in shape of [..., 2]
    h: int, height of the equirectangular image
    w: int, width of the equirectangular image
    """
>>>>>>> cc2b90df
    u, v = np.split(uv, 2, axis=-1)
    coor_x = (u / (2 * np.pi) + 0.5) * w - 0.5
    coor_y = (-v / np.pi + 0.5) * h - 0.5

    out = np.concatenate([coor_x, coor_y], axis=-1)

    return out


def coor2uv(coorxy, h, w):
    coor_x, coor_y = np.split(coorxy, 2, axis=-1)
    u = ((coor_x + 0.5) / w - 0.5) * 2 * np.pi
    v = -((coor_y + 0.5) / h - 0.5) * np.pi

    return np.concatenate([u, v], axis=-1)


def sample_equirec(e_img, coor_xy, order):
    w = e_img.shape[1]
    coor_x, coor_y = np.split(coor_xy, 2, axis=-1)
    pad_u = np.roll(e_img[[0]], w // 2, 1)
    pad_d = np.roll(e_img[[-1]], w // 2, 1)
    e_img = np.concatenate([e_img, pad_d, pad_u], 0)
    return map_coordinates(e_img, [coor_y, coor_x], order=order, mode="wrap")[..., 0]


def sample_cubefaces(cube_faces, tp, coor_y, coor_x, order):
    cube_faces = cube_faces.copy()
    cube_faces[1] = np.flip(cube_faces[1], 1)
    cube_faces[2] = np.flip(cube_faces[2], 1)
    cube_faces[4] = np.flip(cube_faces[4], 0)

    # Pad up down
    pad_ud = np.zeros((6, 2, cube_faces.shape[2]))
    pad_ud[0, 0] = cube_faces[5, 0, :]
    pad_ud[0, 1] = cube_faces[4, -1, :]
    pad_ud[1, 0] = cube_faces[5, :, -1]
    pad_ud[1, 1] = cube_faces[4, ::-1, -1]
    pad_ud[2, 0] = cube_faces[5, -1, ::-1]
    pad_ud[2, 1] = cube_faces[4, 0, ::-1]
    pad_ud[3, 0] = cube_faces[5, ::-1, 0]
    pad_ud[3, 1] = cube_faces[4, :, 0]
    pad_ud[4, 0] = cube_faces[0, 0, :]
    pad_ud[4, 1] = cube_faces[2, 0, ::-1]
    pad_ud[5, 0] = cube_faces[2, -1, ::-1]
    pad_ud[5, 1] = cube_faces[0, -1, :]
    cube_faces = np.concatenate([cube_faces, pad_ud], 1)

    # Pad left right
    pad_lr = np.zeros((6, cube_faces.shape[1], 2))
    pad_lr[0, :, 0] = cube_faces[1, :, 0]
    pad_lr[0, :, 1] = cube_faces[3, :, -1]
    pad_lr[1, :, 0] = cube_faces[2, :, 0]
    pad_lr[1, :, 1] = cube_faces[0, :, -1]
    pad_lr[2, :, 0] = cube_faces[3, :, 0]
    pad_lr[2, :, 1] = cube_faces[1, :, -1]
    pad_lr[3, :, 0] = cube_faces[0, :, 0]
    pad_lr[3, :, 1] = cube_faces[2, :, -1]
    pad_lr[4, 1:-1, 0] = cube_faces[1, 0, ::-1]
    pad_lr[4, 1:-1, 1] = cube_faces[3, 0, :]
    pad_lr[5, 1:-1, 0] = cube_faces[1, -2, :]
    pad_lr[5, 1:-1, 1] = cube_faces[3, -2, ::-1]
    cube_faces = np.concatenate([cube_faces, pad_lr], 2)

    return map_coordinates(cube_faces, [tp, coor_y, coor_x], order=order, mode="wrap")


def cube_h2list(cube_h) -> list[NDArray]:
    """Split an image into a list of 6 faces."""
    if cube_h.shape[0] * 6 != cube_h.shape[1]:
        raise ValueError("Cubemap's width must by 6x its height.")
    return np.split(cube_h, 6, axis=1)


def cube_list2h(cube_list: list[NDArray]) -> NDArray:
    """Concatenate a list of 6 face images side-by-side."""
    if len(cube_list) != 6:
        raise ValueError(f"6 elements must be provided to construct a cube; got {len(cube_list)}.")
    for i, face in enumerate(cube_list):
        if face.shape != cube_list[0].shape:
            raise ValueError(
                f"Face {i}'s shape {face.shape} doesn't match the first face's shape {cube_list[0].shape}."
            )
    return np.concatenate(cube_list, axis=1)


def cube_h2dict(cube_h):
    cube_list = cube_h2list(cube_h)
    return dict([(k, cube_list[i]) for i, k in enumerate(["F", "R", "B", "L", "U", "D"])])


def cube_dict2h(cube_dict, face_k=["F", "R", "B", "L", "U", "D"]):
    if len(face_k) != 6:
        raise ValueError(f"6 face_k keys must be provided to construct a cube; got {len(face_k)}.")
    return cube_list2h([cube_dict[k] for k in face_k])


def cube_h2dice(cube_h: NDArray) -> NDArray:
    if cube_h.shape[0] * 6 != cube_h.shape[1]:
        raise ValueError("Cubemap's width must by 6x its height.")
    w = cube_h.shape[0]
    cube_dice = np.zeros((w * 3, w * 4, cube_h.shape[2]), dtype=cube_h.dtype)
    cube_list = cube_h2list(cube_h)
    # Order: F R B L U D
    sxy = [(1, 1), (2, 1), (3, 1), (0, 1), (1, 0), (1, 2)]
    for i, (sx, sy) in enumerate(sxy):
        face = cube_list[i]
        if i in [1, 2]:
            face = np.flip(face, axis=1)
        if i == 4:
            face = np.flip(face, axis=0)
        cube_dice[sy * w : (sy + 1) * w, sx * w : (sx + 1) * w] = face
    return cube_dice


def cube_dice2h(cube_dice: NDArray) -> NDArray:
    w = cube_dice.shape[0] // 3
    if cube_dice.shape[0] % 3 != 0:
        raise ValueError("Dice image height must be a multiple of 3.")
    if cube_dice.shape[1] != w * 4:
        raise ValueError(f'Dice width must be 4 "faces" (4x{w}={4*w}) wide.')
    cube_h = np.zeros((w, w * 6, cube_dice.shape[2]), dtype=cube_dice.dtype)
    # Order: F R B L U D
    sxy = [(1, 1), (2, 1), (3, 1), (0, 1), (1, 0), (1, 2)]
    for i, (sx, sy) in enumerate(sxy):
        face = cube_dice[sy * w : (sy + 1) * w, sx * w : (sx + 1) * w]
        if i in [1, 2]:
            face = np.flip(face, axis=1)
        if i == 4:
            face = np.flip(face, axis=0)
        cube_h[:, i * w : (i + 1) * w] = face
    return cube_h


def rotation_matrix(rad, ax):
    ax = np.array(ax)
    if ax.shape != (3,):
        raise ValueError(f"ax must be shape (3,); got {ax.shape}")
    ax = ax / np.sqrt((ax**2).sum())
    R = np.diag([np.cos(rad)] * 3)
    R = R + np.outer(ax, ax) * (1.0 - np.cos(rad))

    ax = ax * np.sin(rad)
    R = R + np.array([[0, -ax[2], ax[1]], [ax[2], 0, -ax[0]], [-ax[1], ax[0], 0]])

    return R<|MERGE_RESOLUTION|>--- conflicted
+++ resolved
@@ -4,8 +4,7 @@
 
 
 def xyzcube(face_w):
-<<<<<<< HEAD
-    '''
+    """
     Return the xyz cordinates of the unit cube in [F R B L U D] format.
 
     Parameters:
@@ -21,12 +20,7 @@
             The cube is centered at the origin so that each face k 
             in out has range [-0.5, 0.5] x [-0.5, 0.5].
 
-    '''
-=======
-    """
-    Return the xyz coordinates of the unit cube in [F R B L U D] format.
-    """
->>>>>>> cc2b90df
+    """
     out = np.zeros((face_w, face_w * 6, 3), np.float32)
     rng = np.linspace(-0.5, 0.5, num=face_w, dtype=np.float32)
     grid = np.stack(np.meshgrid(rng, -rng), -1)
@@ -101,8 +95,7 @@
 
 
 def xyz2uv(xyz):
-<<<<<<< HEAD
-    '''
+    """
     
     Transform cartesian (x,y,z) to spherical(r, u, v), and only
     out put (u, v).
@@ -126,12 +119,7 @@
             any point i of output array is in [-pi, pi] x [-pi/2, pi/2].
 
 
-    '''
-=======
-    """
-    xyz: ndarray in shape of [..., 3]
-    """
->>>>>>> cc2b90df
+    """
     x, y, z = np.split(xyz, 3, axis=-1)
     u = np.arctan2(x, z)
     c = np.sqrt(x**2 + z**2)
@@ -153,8 +141,7 @@
 
 
 def uv2coor(uv, h, w):
-<<<<<<< HEAD
-    '''
+    """
     
     Transform spherical(r, u, v) into equirectangular(x, y)
     with height h and width w. Assume that u has range 2pi and
@@ -180,14 +167,7 @@
             coor_x is in [-0.5, w-0.5]
             coor_y is in [-0.5, h-0.5]          
 
-    '''
-=======
-    """
-    uv: ndarray in shape of [..., 2]
-    h: int, height of the equirectangular image
-    w: int, width of the equirectangular image
-    """
->>>>>>> cc2b90df
+    """
     u, v = np.split(uv, 2, axis=-1)
     coor_x = (u / (2 * np.pi) + 0.5) * w - 0.5
     coor_y = (-v / np.pi + 0.5) * h - 0.5
